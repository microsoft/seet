name: SEET_env
channels:
  - conda-forge
  - nvidia
dependencies:
  - python=3.12
  - pip
  - pip:
<<<<<<< HEAD
    - ffmpeg-python
    - ipykernel
    - ipympl
    - ipywidgets
    - matplotlib
    - numpy
    - pandas
    - parameterized
    - PySide6
    - PySimpleGUI
    - scipy
  - pip:
=======
>>>>>>> 5d6cc1ca
    - -r requirements.txt

<|MERGE_RESOLUTION|>--- conflicted
+++ resolved
@@ -1,25 +1,10 @@
-name: SEET_env
-channels:
-  - conda-forge
-  - nvidia
-dependencies:
-  - python=3.12
-  - pip
-  - pip:
-<<<<<<< HEAD
-    - ffmpeg-python
-    - ipykernel
-    - ipympl
-    - ipywidgets
-    - matplotlib
-    - numpy
-    - pandas
-    - parameterized
-    - PySide6
-    - PySimpleGUI
-    - scipy
-  - pip:
-=======
->>>>>>> 5d6cc1ca
-    - -r requirements.txt
-
+name: SEET_env
+channels:
+  - conda-forge
+  - nvidia
+dependencies:
+  - python=3.12
+  - pip
+  - pip:
+    - -r requirements.txt
+