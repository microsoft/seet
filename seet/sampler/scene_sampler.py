"""scene_sampler.py

Class for sampling eye-tracking scenes.
"""


__author__ = "Paulo R. S. Mendonca (padossa@microsoft.com)"


import json
import seet.core as core
import seet.scene as scene
from seet.sampler import sampler_configs, sampler_utils
from seet.sampler import user_sampler, device_sampler
import numpy
import os
import pandas
import random
import torch

CPU_DEVICE_NAME = "cpu"


class SceneSampler:
    """
    Class for sampling a eye-tracking scene. A scene consists of a user and
    a device, which are sampled independently with respect to their parameters.
    In addition, the scene sampler samples the relative position of the user
    and the device.
    """

    def __init__(
        self,
        et_scene=None,
        num_samples=None,
        parameter_file_name=os.path.join(
            sampler_configs.SAMPLER_DIR,
            r"default_sampler/default_scene_sampler.json"
        ),
        requires_grad=False
    ):
        """
        Create a scene sampler. Sampling is performed by independently
        perturbing the parameters of the scene's user and device, and also
        perturbing the relative placement of both.

        Args:
            et_scene (SceneMode, optional): canonical scene; the mode of the
            scene distribution. It may be overwritten by the contents of the
            parameter file. Defaults to the default scene.

            num_samples (int, optional): number of samples to be generated. It
            may be overwritten by the contents of the parameter file. Defaults
            to 100.

            parameter_file_name (str or dict, optional): If a str, this is the
            name of a json file with parameters for user sampling. If a
            dictionary, the keys and values are the parameters for user
            sampling. Defaults to os.path.join( sampler_configs.SAMPLER_DIR,
            r"default_sampler/default_scene_sampler.json" ).

            requires_grad (bool, optional): whether the parameters of the
            samples scenes are differentiable. Defaults to False.
        """

        with core.Node.open(parameter_file_name) as parameter_file_stream:
            self.sampler_parameters = json.load(parameter_file_stream)

        if et_scene is None:
            scene_parameters = \
                self.sampler_parameters.get("scene parameters", None)
            if scene_parameters is None:
                self.scene = scene.SceneModel(requires_grad=requires_grad)
            else:
                path = scene_parameters.get("path", None)
                if path is None:
                    path = scene.scene_configs.SCENE_DIR
                scene_file_name = \
                    os.path.join(
                        path, scene_parameters["parameter file"]
                    )
                self.scene = \
                    scene.SceneModel(
                        parameter_file_name=scene_file_name,
                        requires_grad=requires_grad
                    )
        else:
            self.scene = et_scene

        self.num_samples = \
            self.sampler_parameters.get("num samples", num_samples) \
            if num_samples is None else num_samples

        self.reset_sampler()

    def reset_sampler(self):
        """reset_sampler.

        Reset the sampler so that it can again generate samples. When the
        methods generate_data_for_visibility_analysis and
        generate_data_for_iris_analysis are called, the samples are exhausted,
        so the reset_sampler method must be called before the data-generation
        methods can be called again.
        """

        seed = self.sampler_parameters.get("seed")
        if seed is not None:
            numpy.random.seed(seed)
            random.seed(seed)
            torch.manual_seed(seed)

        self._set_device_sampler()
        self._set_user_sampler()

    def _set_device_sampler(self):
        """_set_device_sampler.

        Set a sampler for the device and for the fit transformations the
        device will undergo.
        """

        device_sampling_parameters = \
            self.sampler_parameters["device sampling parameters"]

        path = device_sampling_parameters.get("path", None)
        if path is None:
            path = sampler_configs.SAMPLER_DIR
        parameter_file_name = device_sampling_parameters["parameter file"]
        if isinstance(parameter_file_name, str):
            parameter_file_name = os.path.join(path, parameter_file_name)

        if device_sampling_parameters.get("apply", False):
            self.device_sampler = \
                device_sampler.DeviceSampler(
                    self.scene.device,
                    self.num_samples,
                    parameter_file_name=parameter_file_name
                )
        else:
            self.device_sampler = None

        device_fit_sampling_parameters = \
            self.sampler_parameters["device fit perturbation parameters"]

        self.device_rotation_sampler = \
            sampler_utils.Sampler.read_SE3_parameters(
                device_fit_sampling_parameters,
                "device rotational perturbation"
            )
        self.device_translation_sampler = \
            sampler_utils.Sampler.read_SE3_parameters(
                device_fit_sampling_parameters,
                "device translational perturbation"
            )

    def _set_user_sampler(self):
        """_set_user_sampler.

        Set a sampler for users.
        """

        user_sampling_parameters = \
            self.sampler_parameters["user sampling parameters"]

        path = user_sampling_parameters.get("path", None)
        if path is None:
            path = sampler_configs.SAMPLER_DIR
        parameter_file_name = user_sampling_parameters["parameter file"]
        if isinstance(parameter_file_name, str):
            parameter_file_name = os.path.join(path, parameter_file_name)

        if user_sampling_parameters.get("apply", False):
            self.user_sampler = \
                user_sampler.UserSampler(
                    self.scene.user,
                    self.num_samples,
                    parameter_file_name=parameter_file_name
                )
        else:
            self.user_sampler = None

    def generate_samples(self):
        """Generate samples of a scene.

        Yields:
            SceneModel: sampled scene.
        """

        # Sample device.
        if self.device_sampler is None:
            device_generator = \
                (self.scene.device for _ in range(self.num_samples))
        else:
            device_generator = self.device_sampler.generate_samples()

        # Sample user.
        if self.user_sampler is None:
            user_generator = \
                (self.scene.user for _ in range(self.num_samples))
        else:
            user_generator = self.user_sampler.generate_samples()

        # Combine each device and user sample to generate a sample scene.
        for device, user in zip(device_generator, user_generator):
            # TODO (Task 39831677): This is very wasteful, we should create
            # some factory methods to create scenes from user and devices
            # rather than from configuration files. Moreover, the replacement
            # of the device and user in the original scene breaks their
            # connection. For example, subsystems of a device have a
            # eye_relief_plane that depends on the corresponding user's eye.
            # This connection needs to be reestablished by explicitly calling #
            # scene._compute_relief_plane()
            scene = self.scene.branchcopy(self.scene)

            # Replace the user and the device in the scene with new ones.
            transform_toScene_fromDevice = \
                scene.device.transform_toParent_fromSelf
            scene.add_child(
                device, transform_toSelf_fromChild=transform_toScene_fromDevice
            )
            scene.remove_child(scene.device)
            scene.device = device

            transform_toScene_fromUser = scene.user.transform_toParent_fromSelf
            scene.add_child(
                user, transform_toSelf_fromChild=transform_toScene_fromUser
            )
            scene.remove_child(scene.user)
            scene.user = user

            # Device and user have already been sampled, but the device fit has
            # not. The rotation is provided in the scene coordinate system.
            if len(self.device_rotation_sampler) > 0:
                angle_axis_deg = \
                    [
                        self.device_rotation_sampler[i].generate_sample()
                        for i in range(3)
                    ]

                angle_axis_rad = core.deg_to_rad(torch.tensor(angle_axis_deg))
                rotation_matrix_toScene_fromScene = \
                    core.rotation_matrix(angle_axis_rad)
                transform_toScene_fromScene = \
                    core.groups.SO3(rotation_matrix_toScene_fromScene)

                apply = True
            else:
                transform_toScene_fromScene = core.groups.SE3.create_identity()

                apply = False

            if len(self.device_translation_sampler) > 0:
                # The device translation is provided in in the coordinate
                # system of the user's left eye at nominal gaze direction.
                translation = \
                    [
                        self.device_translation_sampler[i].generate_sample()
                        for i in range(3)
                    ]

                # We need to convert it to the scene coordinate system.
                translation_toEye_fromEye = \
                    core.groups.SE3(torch.tensor(translation))
                translation_toScene_fromEye = \
                    user.eyes[0].get_transform_toOther_fromSelf(self.scene)
                translation_toScene_fromScene = \
                    core.groups.SE3.compose_transforms(
                        translation_toScene_fromEye,
                        core.groups.SE3.compose_transforms(
                            translation_toEye_fromEye,
                            translation_toScene_fromEye.create_inverse()
                        )
                    )

                transform_toScene_fromScene = \
                    core.groups.SE3.compose_transforms(
                        translation_toScene_fromScene,
                        transform_toScene_fromScene
                    )

                apply = True

            if apply:
                # Perturb the device fit. We want to update the pose of the
                # device by applying update_transform_toParent_fromSelf where
                # parent is the scene and self is the device. We have:
                #
                # update_transform_toScene_fromDevice = \
                #   transform_toScene_fromScene *
                #   transform_toScene_fromDevice
                scene.device.update_transform_toParent_fromSelf(
                    transform_toScene_fromScene
                )

            # This is tricky. Since the device and user were added to the scene
            # in a clunky way, we need to explicitly call the computation of
            # the eye relief plane.
            scene._compute_relief_plane()

            yield scene

            root = scene.get_root()
            del root

<<<<<<< HEAD
    def generate_data_for_sensitivity_analysis(
        self,
        calib_grid=[3, 3],
        pose_grid=[5, 4],
        device=None
    ):
        """Generate data for sensitivity analysis.

        Data is generated by sampling an ET scene, i.e., sampling device fit
        and user parameters. For each simulated user, the derivative of the
        eye-pose parameters with respect to leds, camera extrinsics, camera
        intrinsics, glints, pupil points, and limbus points is computed.
        Derivatives with respect to glint points are computed N x M times,
        where N x M is the size of the grid of points towards which the
        simulated users direct their gaze.

        Args:
            calib_grid (list, optional): number of horizontal and vertical grid
            points towards which simulated users will direct their gaze during
            eye-shape calibration. Defaults to [3, 3].

            pose_grid (list, optional): number of horizontal and vertical grid
            points towards which simulated users will direct their gaze during
            eye-pose estimation. Defaults to [5, 4].

            device (torch.device, optional): device on which to perform the
            computations. If None, use CPU. Defaults to None.

        Returns:
            list of list of torch.Tensor: (N, 2) list of torch tensors, where
            each tensor corresponds to the Jacobian of eye-shape parameters of
            one out of N scenes with respect to the parameters of one of the
            two scene's subsystems.

            (N, 2, M) list of int: (N, 2) list of M indices, where each final
            (M,) list is associated to an ouput Jacobian tensor, specifying the
            columns of the tensor corresponding to derivatives with respect to
            LEDs, camera extrinsic and intrinsic parameters, and glints, pupil
            and limbus points.
        """
        
        # Import here to avoid circular imports
        from sensitivity_analysis import (
            DataWrapper, 
            EyePoseCovariance, 
            EyePoseDerivatives, 
            EyeShapeCovariance, 
            EyeShapeDerivatives
        )

        num_shape_params = EyeShapeDerivatives.get_num_parameters()
        num_pose_params = EyePoseDerivatives.get_num_parameters()

        # TODO: Replace with device.sample_fov method.
        fov_deg = self.scene.device.display_fov / 2
        calib_list_deg = \
            [
                torch.tensor((h.item(), v.item()))
                for h in torch.linspace(-fov_deg[0], fov_deg[0], calib_grid[0])
                for v in torch.linspace(-fov_deg[1], fov_deg[1], calib_grid[1])
            ]

        pose_list_deg = \
            [
                torch.tensor((h.item(), v.item()))
                for h in torch.linspace(-fov_deg[0], fov_deg[0], pose_grid[0])
                for v in torch.linspace(-fov_deg[1], fov_deg[1], pose_grid[1])
            ]

        d_shape_d_data = []
        d_pose_d_data = []
        # This is somewhat special, specific to the computation of the
        # covariance of the pupil center.
        d_pupil_center_d_pose_and_dist = []

        # We need to know the breakdown in the components of the derivative,
        # i.e., which indices refer to leds, camera extrinsics, camera
        # intrinsics, glints, pupil points, and limbus points. For shape
        # estimation, the derivatives have the following format:
        #
        #                                  ... frame i ...
        #                     leds | extr. | intr. | glints | pupil | limbus
        #     shape        ->
        # D = pose         ->
        #     pupil lift.  ->
        #     limbus lift. ->
        #
        # For pose estimation, we have:
        #
        #                     shape | leds | extr. | intr.| glin.| pup.| limbus
        #     shape        ->
        # D = pupil lift.  ->
        #     limbus lift. ->
        #
        # The number of leds and of extrinsic and intrinsic camera parameters
        # is fixed, but the number of glints, pupil, and limbus points is
        # variable. We need to know them in order to keep track of which
        # indices in the derivative represent what.

        d_shape_d_data_indices = []
        d_pose_d_data_indices = []
        counter = 0
        device = device if device is not None else torch.device(CPU_DEVICE_NAME)
        for scene_idx, et_scene in enumerate(self.generate_samples()):
            derivative_data = DataWrapper(et_scene)

            d_shape_d_data_scene = []
            d_shape_d_data_scene_indices = []
            d_pose_d_data_scene = []
            d_pose_d_data_scene_indices = []
            d_pupil_center_d_pose_and_dist_scene = []

            # Number of subsystems doesn't change, but OK, this is clear.
            num_subsystems = len(et_scene.device.subsystems)
            for subsystem_idx in range(num_subsystems):
                derivative_data.set_eye_and_subsystem(index=subsystem_idx)
                shape_cov_calc = EyeShapeCovariance(derivative_data)
                shape_cov_calc.set_list_of_gaze_angles(calib_list_deg)

                # The optimization data consists of eye shape, eye pose, and
                # lifting parameters. We care only about the shape components.
                # But we care about all the data: leds, camera extrinsics,
                # camera intrinsics, glints, pupil points, and limbus points.
                d_optim_d_data = shape_cov_calc.compute_d_optim_d_data()
                d_optim_d_data_indices = \
                    shape_cov_calc.compute_d_optim_d_data_indices()

                d_shape_d_data_scene = \
                    d_shape_d_data_scene + \
                    [d_optim_d_data[:num_shape_params, :], ]

                d_shape_d_data_scene_indices = \
                    d_shape_d_data_scene_indices + [d_optim_d_data_indices, ]

                d_pose_d_data_subsystem = []
                d_pose_d_data_subsystem_indices = []
                d_pupil_center_d_pose_and_dist_subsystem = []
                for pose_deg in pose_list_deg:
                    derivative_data.rotate_eye(pose_deg)

                    pose_cov_calc = EyePoseCovariance(derivative_data)

                    d_optim_d_data = pose_cov_calc.compute_d_optim_d_data()
                    d_optim_d_data_indices = \
                        pose_cov_calc.compute_d_optim_d_data_indices()

                    d_pose_d_data_subsystem = \
                        d_pose_d_data_subsystem + \
                        [d_optim_d_data[:num_pose_params, :], ]

                    d_pose_d_data_subsystem_indices = \
                        d_pose_d_data_subsystem_indices + \
                        [d_optim_d_data_indices, ]

                    # Pupil center x is given by
                    #
                    # x = n * dist + c,
                    #
                    # where n is the unit gaze direction, dist is the distance
                    # between the pupil center and the rotation center, and c
                    # is the rotation center. Moreover,
                    #
                    # n = R_x(vert. angle) * R_y(horiz. angle).
                    #
                    # Therefore,
                    #
                    # d_pupil_center_d_pose_d_(angles, c, dist) =
                    #   (d_n_d_angles * dist, eye(3), n)

                    # TODO: n and derivative_data.eye_pose_parameters.angles_deg should be on GPU if device is GPU.
                    # However, because they are both derived from the scene, which is on CPU, we likely need to move the entire scene to GPU
                    # to make sure we don't break the computation graph
                    eye = derivative_data.eye
                    n = eye.get_gaze_direction_inParent()
                    d_n_d_angles = \
                        core.compute_auto_jacobian_from_tensors(
                            n, derivative_data.eye_pose_parameters.angles_deg
                        )


                    dist = eye.distance_from_rotation_center_to_pupil_plane
                    d_pupil_d_pose_and_dist_ = \
                        torch.hstack(
                            (d_n_d_angles * dist, torch.eye(3), n.view(3, 1))
                        )

                    d_pupil_center_d_pose_and_dist_subsystem = \
                        d_pupil_center_d_pose_and_dist_subsystem + \
                        [d_pupil_d_pose_and_dist_, ]

                    derivative_data.unrotate_eye(pose_deg)

                    yield counter
                    counter += 1

                d_pose_d_data_scene = \
                    d_pose_d_data_scene + [d_pose_d_data_subsystem, ]
                d_pose_d_data_scene_indices = \
                    d_pose_d_data_scene_indices + \
                    [d_pose_d_data_subsystem_indices, ]
                d_pupil_center_d_pose_and_dist_scene = \
                    d_pupil_center_d_pose_and_dist_scene + \
                    [d_pupil_center_d_pose_and_dist_subsystem, ]

            d_shape_d_data = d_shape_d_data + [d_shape_d_data_scene, ]
            d_shape_d_data_indices = \
                d_shape_d_data_indices + [d_shape_d_data_scene_indices, ]

            d_pose_d_data = d_pose_d_data + [d_pose_d_data_scene, ]
            d_pose_d_data_indices = \
                d_pose_d_data_indices + [d_pose_d_data_scene_indices, ]

            d_pupil_center_d_pose_and_dist = \
                d_pupil_center_d_pose_and_dist + \
                [d_pupil_center_d_pose_and_dist_scene, ]

        return \
            d_shape_d_data, \
            d_shape_d_data_indices, \
            d_pose_d_data, \
            d_pose_d_data_indices, \
            d_pupil_center_d_pose_and_dist

=======
    def generate_data_for_visibility_analysis(self, gaze_grid=[5, 4]):
        """generate_data_for_visibility_analysis.

        Generate data for visibility analysis.

        Args:
            gaze_grid (list, optional): size of gaze direction grid on which to
            sample the gaze directions. First element is the number of
            horizontal samples, second element is the number of vertical
            samples. Defaults to [5, 4].
        """

        # We want to collect data about LED visibility, working distance, eye
        # clipping, gaze direction, eye relief.

        #######################################################################
        # Device-only data
        header_subsystem = ["Subsystem", ]
        header_grid_angle = ["Horiz. angle", "Vert. angle"]
        # This assumes that the subsystems have the same number of LEDs.
        num_leds = self.scene.device.subsystems[0].led_set.num
        header_LEDs = ["LED {:02d}".format(i) for i in range(1, num_leds + 1)]

        #######################################################################
        # Device + user data.
        header_camera_center_in_pupil = \
            [
                "Camera center in pupil {:s}".format(ax)
                for ax in ["x", "y", "z"]
            ]
        header_delta_eye_relief = ["Delta eye relief", ]
        header_scene_index = ["Scene index", ]

        #######################################################################
        # User-only data.
        header_gaze_direction = \
            ["Gaze {:s}".format(ax) for ax in ["x", "y", "z"]]
        header_IPD = ["IPD", ]

        #######################################################################
        # Putting it all together
        header = \
            header_subsystem + \
            header_grid_angle + \
            header_LEDs + \
            header_camera_center_in_pupil + \
            header_delta_eye_relief + \
            header_scene_index + \
            header_gaze_direction + \
            header_IPD

        num_subsystems = len(self.scene.device.subsystems)
        data = []
        for scene_index, et_scene in enumerate(self.generate_samples()):
            for subsystem_index in range(num_subsystems):
                ###############################################################
                # Device-only data.
                # Subsystem data.
                row_subsystem = [subsystem_index, ]

                # Grid angle data.
                if gaze_grid[0] != 1 or gaze_grid[1] != 1:
                    fov_range_deg = self.scene.device.display_fov / 2
                    h_fov_range_deg = \
                        torch.linspace(
                            -fov_range_deg[0], fov_range_deg[0], gaze_grid[0]
                        )
                    v_fov_range_deg = \
                        torch.linspace(
                            -fov_range_deg[1], fov_range_deg[1], gaze_grid[1]
                        )
                    rotate = True
                else:
                    h_fov_range_deg = torch.zeros(1)
                    v_fov_range_deg = torch.zeros(1)
                    rotate = False

                subsystem = et_scene.device.subsystems[subsystem_index]

                camera_index = 0  # In the future, we may have stereo.
                camera = subsystem.cameras[camera_index]

                eye = et_scene.user.eyes[subsystem_index]

                for hi in range(gaze_grid[0]):
                    for vi in range(gaze_grid[1]):
                        # Rotate the eye if required.
                        if rotate:
                            angles_deg = \
                                torch.stack(
                                    (h_fov_range_deg[hi], v_fov_range_deg[vi])
                                )
                            eye.rotate_from_gaze_angles_inParent(angles_deg)
                        else:
                            angles_deg = torch.zeros(2)

                        row_grid_angle = \
                            [*angles_deg.clone().detach().numpy()]

                        #######################################################
                        # Device plus user data.
                        # Scene (device + user) index.

                        # LED-visibility data.
                        glints_inCamera = \
                            et_scene.generate_glints_inOther(
                                other_node=camera,
                                subsystem_index=subsystem_index,
                                camera_index=camera_index
                            )

                        row_LEDs = \
                            [int(g is not None) for g in glints_inCamera]

                        # Camera center in pupil.
                        transform_toPupil_fromCamera = \
                            camera.get_transform_toOther_fromSelf(eye.pupil)
                        optical_center_in_pupil = \
                            transform_toPupil_fromCamera.transform(
                                torch.zeros(3)
                            )
                        row_camera_center_in_pupil = \
                            [*optical_center_in_pupil.clone().detach().numpy()]

                        # Eye-relief data.
                        eye_relief_plane = subsystem.eye_relief_plane
                        cornea_apex_inPlane = \
                            eye.get_cornea_apex_inOther(eye_relief_plane)

                        delta_eye_relief = \
                            -1 * eye_relief_plane.\
                            compute_signed_distance_to_point_inPlane(
                                cornea_apex_inPlane
                            ).clone().detach().numpy()

                        row_delta_eye_relief = [delta_eye_relief, ]

                        # Keeping track of the samples.
                        row_scene_index = [scene_index, ]

                        #######################################################
                        # User-only data.
                        # Gaze-direction data.
                        gaze_direction_inScene = \
                            eye.get_gaze_direction_inOther(et_scene)
                        row_gaze_direction = \
                            [*gaze_direction_inScene.clone().detach().numpy()]

                        # IPD data.
                        IPD_data = et_scene.user.compute_IPD()
                        row_IPD = [IPD_data.clone().detach().numpy(), ]

                        #######################################################
                        # Putting it all together.
                        row = \
                            row_subsystem + \
                            row_grid_angle + \
                            row_LEDs + \
                            row_camera_center_in_pupil + \
                            row_delta_eye_relief + \
                            row_scene_index + \
                            row_gaze_direction + \
                            row_IPD

                        data = data + [row, ]

                        if rotate:
                            eye.unrotate_from_gaze_angles_inParent(angles_deg)

        return pandas.DataFrame(data, columns=header)

    def generate_data_for_iris_analysis(self, num_angles=10, num_radii=10):
        """generate_data_for_iris_analysis.

        Generate data with area of visible iris in mm, and area of projected
        iris in camera in pixels, as well as percentage of iris that is
        visible. The data is for nominal gaze direction only, as this is a very
        expensive computation.

        Args:
            num_angles (int, optional): number of angles to be sampled around
            the iris. Defaults to 10.

            num_radii (int, optional): number of radii to be sample for each
            angle. Defaults to 10.

        Returns:
            pandas.DataFrame: pandas data frame with columns corresponding to
            scene subsystem, percentage of iris visible, area of visible iris
            in mm^2, and area of the projection of the visible iris in the
            camera, in pixels^2.
        """

        header = [
            "Subsystem",
            "Percentage visible",
            "Area in iris [mm^2]",
            "Area in image [pix^2]"
        ]

        # Parameters to compute area element
        d_theta = torch.tensor(2 * torch.pi / num_angles, requires_grad=True)

        num_subsystems = len(self.scene.device.subsystems)
        data = []
        for et_scene in self.generate_samples():
            for subsystem_index in range(num_subsystems):
                camera = et_scene.device.subsystems[subsystem_index].cameras[0]
                eye = et_scene.user.eyes[subsystem_index]
                cornea = eye.cornea
                limbus = eye.limbus

                ###############################################################
                # Sample iris in polar coordinates.
                optical_center_inCornea = \
                    camera.get_optical_center_inOther(cornea)
                transform_toCornea_fromLimbus = \
                    limbus.get_transform_toOther_fromSelf(cornea)

                d_r = limbus.radius / num_radii
                # TODO: This is ugly! We need to create a function T0() that
                # generates the detached value of the zero tensor.
                area_total_mm = core.T0.clone().detach()
                area_mm = core.T0.clone().detach()
                area_pix = core.T0.clone().detach()
                for i in range(num_angles):
                    theta = i * d_theta
                    for j in range(num_radii):
                        r = j * d_r
                        x = r * torch.cos(theta)
                        y = r * torch.sin(theta)
                        point_in2DIris = torch.hstack((x, y))

                        point_in3DIris = \
                            torch.hstack((point_in2DIris, core.T0))
                        iris_point_inCornea = \
                            transform_toCornea_fromLimbus.transform(
                                point_in3DIris
                            )

                        # Make sure point is inside cornea.
                        if cornea.compute_algebraic_distance_inEllipsoid(
                            iris_point_inCornea
                        ) >= 0:
                            continue

                        d_x_d_y = r * d_r * d_theta
                        area_total_mm += d_x_d_y

                        refraction_point_inCornea = \
                            cornea.compute_refraction_point_inEllipsoid(
                                optical_center_inCornea,
                                iris_point_inCornea,
                                eta_at_destination=cornea.refractive_index
                            )
                        if refraction_point_inCornea is None:
                            continue

                        # Check occlusion by device occluder, if one is
                        # present.
                        unit_list_refraction_point_inCornea = \
                            et_scene.device.subsystems[
                                subsystem_index
                            ].apply_occluder_inOther(
                                cornea,
                                [refraction_point_inCornea, ],  # list
                                reference_point_inOther=optical_center_inCornea
                            )
                        # Input is list of points, and so is output.
                        refraction_point_inCornea = \
                            unit_list_refraction_point_inCornea[0]

                        if refraction_point_inCornea is not None:
                            area_mm += d_x_d_y

                            refraction_point_inPixels = \
                                camera.project_toPixels_fromOther(
                                    refraction_point_inCornea, cornea
                                )

                            d_inPixels_d_in2DIris = \
                                core.compute_auto_jacobian_from_tensors(
                                    refraction_point_inPixels, point_in2DIris
                                )

                            area_pix += \
                                d_x_d_y * \
                                torch.abs(
                                    torch.linalg.det(d_inPixels_d_in2DIris)
                                )

                percentage = (100 * area_mm / area_total_mm).item()
                data = \
                    data + \
                    [
                        [
                            subsystem_index,
                            percentage,
                            area_mm.item(),
                            area_pix.item()
                        ]
                    ]

        return pandas.DataFrame(data, columns=header)

>>>>>>> 33b9a0e1
<|MERGE_RESOLUTION|>--- conflicted
+++ resolved
@@ -1,835 +1,608 @@
-"""scene_sampler.py
-
-Class for sampling eye-tracking scenes.
-"""
-
-
-__author__ = "Paulo R. S. Mendonca (padossa@microsoft.com)"
-
-
-import json
-import seet.core as core
-import seet.scene as scene
-from seet.sampler import sampler_configs, sampler_utils
-from seet.sampler import user_sampler, device_sampler
-import numpy
-import os
-import pandas
-import random
-import torch
-
-CPU_DEVICE_NAME = "cpu"
-
-
-class SceneSampler:
-    """
-    Class for sampling a eye-tracking scene. A scene consists of a user and
-    a device, which are sampled independently with respect to their parameters.
-    In addition, the scene sampler samples the relative position of the user
-    and the device.
-    """
-
-    def __init__(
-        self,
-        et_scene=None,
-        num_samples=None,
-        parameter_file_name=os.path.join(
-            sampler_configs.SAMPLER_DIR,
-            r"default_sampler/default_scene_sampler.json"
-        ),
-        requires_grad=False
-    ):
-        """
-        Create a scene sampler. Sampling is performed by independently
-        perturbing the parameters of the scene's user and device, and also
-        perturbing the relative placement of both.
-
-        Args:
-            et_scene (SceneMode, optional): canonical scene; the mode of the
-            scene distribution. It may be overwritten by the contents of the
-            parameter file. Defaults to the default scene.
-
-            num_samples (int, optional): number of samples to be generated. It
-            may be overwritten by the contents of the parameter file. Defaults
-            to 100.
-
-            parameter_file_name (str or dict, optional): If a str, this is the
-            name of a json file with parameters for user sampling. If a
-            dictionary, the keys and values are the parameters for user
-            sampling. Defaults to os.path.join( sampler_configs.SAMPLER_DIR,
-            r"default_sampler/default_scene_sampler.json" ).
-
-            requires_grad (bool, optional): whether the parameters of the
-            samples scenes are differentiable. Defaults to False.
-        """
-
-        with core.Node.open(parameter_file_name) as parameter_file_stream:
-            self.sampler_parameters = json.load(parameter_file_stream)
-
-        if et_scene is None:
-            scene_parameters = \
-                self.sampler_parameters.get("scene parameters", None)
-            if scene_parameters is None:
-                self.scene = scene.SceneModel(requires_grad=requires_grad)
-            else:
-                path = scene_parameters.get("path", None)
-                if path is None:
-                    path = scene.scene_configs.SCENE_DIR
-                scene_file_name = \
-                    os.path.join(
-                        path, scene_parameters["parameter file"]
-                    )
-                self.scene = \
-                    scene.SceneModel(
-                        parameter_file_name=scene_file_name,
-                        requires_grad=requires_grad
-                    )
-        else:
-            self.scene = et_scene
-
-        self.num_samples = \
-            self.sampler_parameters.get("num samples", num_samples) \
-            if num_samples is None else num_samples
-
-        self.reset_sampler()
-
-    def reset_sampler(self):
-        """reset_sampler.
-
-        Reset the sampler so that it can again generate samples. When the
-        methods generate_data_for_visibility_analysis and
-        generate_data_for_iris_analysis are called, the samples are exhausted,
-        so the reset_sampler method must be called before the data-generation
-        methods can be called again.
-        """
-
-        seed = self.sampler_parameters.get("seed")
-        if seed is not None:
-            numpy.random.seed(seed)
-            random.seed(seed)
-            torch.manual_seed(seed)
-
-        self._set_device_sampler()
-        self._set_user_sampler()
-
-    def _set_device_sampler(self):
-        """_set_device_sampler.
-
-        Set a sampler for the device and for the fit transformations the
-        device will undergo.
-        """
-
-        device_sampling_parameters = \
-            self.sampler_parameters["device sampling parameters"]
-
-        path = device_sampling_parameters.get("path", None)
-        if path is None:
-            path = sampler_configs.SAMPLER_DIR
-        parameter_file_name = device_sampling_parameters["parameter file"]
-        if isinstance(parameter_file_name, str):
-            parameter_file_name = os.path.join(path, parameter_file_name)
-
-        if device_sampling_parameters.get("apply", False):
-            self.device_sampler = \
-                device_sampler.DeviceSampler(
-                    self.scene.device,
-                    self.num_samples,
-                    parameter_file_name=parameter_file_name
-                )
-        else:
-            self.device_sampler = None
-
-        device_fit_sampling_parameters = \
-            self.sampler_parameters["device fit perturbation parameters"]
-
-        self.device_rotation_sampler = \
-            sampler_utils.Sampler.read_SE3_parameters(
-                device_fit_sampling_parameters,
-                "device rotational perturbation"
-            )
-        self.device_translation_sampler = \
-            sampler_utils.Sampler.read_SE3_parameters(
-                device_fit_sampling_parameters,
-                "device translational perturbation"
-            )
-
-    def _set_user_sampler(self):
-        """_set_user_sampler.
-
-        Set a sampler for users.
-        """
-
-        user_sampling_parameters = \
-            self.sampler_parameters["user sampling parameters"]
-
-        path = user_sampling_parameters.get("path", None)
-        if path is None:
-            path = sampler_configs.SAMPLER_DIR
-        parameter_file_name = user_sampling_parameters["parameter file"]
-        if isinstance(parameter_file_name, str):
-            parameter_file_name = os.path.join(path, parameter_file_name)
-
-        if user_sampling_parameters.get("apply", False):
-            self.user_sampler = \
-                user_sampler.UserSampler(
-                    self.scene.user,
-                    self.num_samples,
-                    parameter_file_name=parameter_file_name
-                )
-        else:
-            self.user_sampler = None
-
-    def generate_samples(self):
-        """Generate samples of a scene.
-
-        Yields:
-            SceneModel: sampled scene.
-        """
-
-        # Sample device.
-        if self.device_sampler is None:
-            device_generator = \
-                (self.scene.device for _ in range(self.num_samples))
-        else:
-            device_generator = self.device_sampler.generate_samples()
-
-        # Sample user.
-        if self.user_sampler is None:
-            user_generator = \
-                (self.scene.user for _ in range(self.num_samples))
-        else:
-            user_generator = self.user_sampler.generate_samples()
-
-        # Combine each device and user sample to generate a sample scene.
-        for device, user in zip(device_generator, user_generator):
-            # TODO (Task 39831677): This is very wasteful, we should create
-            # some factory methods to create scenes from user and devices
-            # rather than from configuration files. Moreover, the replacement
-            # of the device and user in the original scene breaks their
-            # connection. For example, subsystems of a device have a
-            # eye_relief_plane that depends on the corresponding user's eye.
-            # This connection needs to be reestablished by explicitly calling #
-            # scene._compute_relief_plane()
-            scene = self.scene.branchcopy(self.scene)
-
-            # Replace the user and the device in the scene with new ones.
-            transform_toScene_fromDevice = \
-                scene.device.transform_toParent_fromSelf
-            scene.add_child(
-                device, transform_toSelf_fromChild=transform_toScene_fromDevice
-            )
-            scene.remove_child(scene.device)
-            scene.device = device
-
-            transform_toScene_fromUser = scene.user.transform_toParent_fromSelf
-            scene.add_child(
-                user, transform_toSelf_fromChild=transform_toScene_fromUser
-            )
-            scene.remove_child(scene.user)
-            scene.user = user
-
-            # Device and user have already been sampled, but the device fit has
-            # not. The rotation is provided in the scene coordinate system.
-            if len(self.device_rotation_sampler) > 0:
-                angle_axis_deg = \
-                    [
-                        self.device_rotation_sampler[i].generate_sample()
-                        for i in range(3)
-                    ]
-
-                angle_axis_rad = core.deg_to_rad(torch.tensor(angle_axis_deg))
-                rotation_matrix_toScene_fromScene = \
-                    core.rotation_matrix(angle_axis_rad)
-                transform_toScene_fromScene = \
-                    core.groups.SO3(rotation_matrix_toScene_fromScene)
-
-                apply = True
-            else:
-                transform_toScene_fromScene = core.groups.SE3.create_identity()
-
-                apply = False
-
-            if len(self.device_translation_sampler) > 0:
-                # The device translation is provided in in the coordinate
-                # system of the user's left eye at nominal gaze direction.
-                translation = \
-                    [
-                        self.device_translation_sampler[i].generate_sample()
-                        for i in range(3)
-                    ]
-
-                # We need to convert it to the scene coordinate system.
-                translation_toEye_fromEye = \
-                    core.groups.SE3(torch.tensor(translation))
-                translation_toScene_fromEye = \
-                    user.eyes[0].get_transform_toOther_fromSelf(self.scene)
-                translation_toScene_fromScene = \
-                    core.groups.SE3.compose_transforms(
-                        translation_toScene_fromEye,
-                        core.groups.SE3.compose_transforms(
-                            translation_toEye_fromEye,
-                            translation_toScene_fromEye.create_inverse()
-                        )
-                    )
-
-                transform_toScene_fromScene = \
-                    core.groups.SE3.compose_transforms(
-                        translation_toScene_fromScene,
-                        transform_toScene_fromScene
-                    )
-
-                apply = True
-
-            if apply:
-                # Perturb the device fit. We want to update the pose of the
-                # device by applying update_transform_toParent_fromSelf where
-                # parent is the scene and self is the device. We have:
-                #
-                # update_transform_toScene_fromDevice = \
-                #   transform_toScene_fromScene *
-                #   transform_toScene_fromDevice
-                scene.device.update_transform_toParent_fromSelf(
-                    transform_toScene_fromScene
-                )
-
-            # This is tricky. Since the device and user were added to the scene
-            # in a clunky way, we need to explicitly call the computation of
-            # the eye relief plane.
-            scene._compute_relief_plane()
-
-            yield scene
-
-            root = scene.get_root()
-            del root
-
-<<<<<<< HEAD
-    def generate_data_for_sensitivity_analysis(
-        self,
-        calib_grid=[3, 3],
-        pose_grid=[5, 4],
-        device=None
-    ):
-        """Generate data for sensitivity analysis.
-
-        Data is generated by sampling an ET scene, i.e., sampling device fit
-        and user parameters. For each simulated user, the derivative of the
-        eye-pose parameters with respect to leds, camera extrinsics, camera
-        intrinsics, glints, pupil points, and limbus points is computed.
-        Derivatives with respect to glint points are computed N x M times,
-        where N x M is the size of the grid of points towards which the
-        simulated users direct their gaze.
-
-        Args:
-            calib_grid (list, optional): number of horizontal and vertical grid
-            points towards which simulated users will direct their gaze during
-            eye-shape calibration. Defaults to [3, 3].
-
-            pose_grid (list, optional): number of horizontal and vertical grid
-            points towards which simulated users will direct their gaze during
-            eye-pose estimation. Defaults to [5, 4].
-
-            device (torch.device, optional): device on which to perform the
-            computations. If None, use CPU. Defaults to None.
-
-        Returns:
-            list of list of torch.Tensor: (N, 2) list of torch tensors, where
-            each tensor corresponds to the Jacobian of eye-shape parameters of
-            one out of N scenes with respect to the parameters of one of the
-            two scene's subsystems.
-
-            (N, 2, M) list of int: (N, 2) list of M indices, where each final
-            (M,) list is associated to an ouput Jacobian tensor, specifying the
-            columns of the tensor corresponding to derivatives with respect to
-            LEDs, camera extrinsic and intrinsic parameters, and glints, pupil
-            and limbus points.
-        """
-        
-        # Import here to avoid circular imports
-        from sensitivity_analysis import (
-            DataWrapper, 
-            EyePoseCovariance, 
-            EyePoseDerivatives, 
-            EyeShapeCovariance, 
-            EyeShapeDerivatives
-        )
-
-        num_shape_params = EyeShapeDerivatives.get_num_parameters()
-        num_pose_params = EyePoseDerivatives.get_num_parameters()
-
-        # TODO: Replace with device.sample_fov method.
-        fov_deg = self.scene.device.display_fov / 2
-        calib_list_deg = \
-            [
-                torch.tensor((h.item(), v.item()))
-                for h in torch.linspace(-fov_deg[0], fov_deg[0], calib_grid[0])
-                for v in torch.linspace(-fov_deg[1], fov_deg[1], calib_grid[1])
-            ]
-
-        pose_list_deg = \
-            [
-                torch.tensor((h.item(), v.item()))
-                for h in torch.linspace(-fov_deg[0], fov_deg[0], pose_grid[0])
-                for v in torch.linspace(-fov_deg[1], fov_deg[1], pose_grid[1])
-            ]
-
-        d_shape_d_data = []
-        d_pose_d_data = []
-        # This is somewhat special, specific to the computation of the
-        # covariance of the pupil center.
-        d_pupil_center_d_pose_and_dist = []
-
-        # We need to know the breakdown in the components of the derivative,
-        # i.e., which indices refer to leds, camera extrinsics, camera
-        # intrinsics, glints, pupil points, and limbus points. For shape
-        # estimation, the derivatives have the following format:
-        #
-        #                                  ... frame i ...
-        #                     leds | extr. | intr. | glints | pupil | limbus
-        #     shape        ->
-        # D = pose         ->
-        #     pupil lift.  ->
-        #     limbus lift. ->
-        #
-        # For pose estimation, we have:
-        #
-        #                     shape | leds | extr. | intr.| glin.| pup.| limbus
-        #     shape        ->
-        # D = pupil lift.  ->
-        #     limbus lift. ->
-        #
-        # The number of leds and of extrinsic and intrinsic camera parameters
-        # is fixed, but the number of glints, pupil, and limbus points is
-        # variable. We need to know them in order to keep track of which
-        # indices in the derivative represent what.
-
-        d_shape_d_data_indices = []
-        d_pose_d_data_indices = []
-        counter = 0
-        device = device if device is not None else torch.device(CPU_DEVICE_NAME)
-        for scene_idx, et_scene in enumerate(self.generate_samples()):
-            derivative_data = DataWrapper(et_scene)
-
-            d_shape_d_data_scene = []
-            d_shape_d_data_scene_indices = []
-            d_pose_d_data_scene = []
-            d_pose_d_data_scene_indices = []
-            d_pupil_center_d_pose_and_dist_scene = []
-
-            # Number of subsystems doesn't change, but OK, this is clear.
-            num_subsystems = len(et_scene.device.subsystems)
-            for subsystem_idx in range(num_subsystems):
-                derivative_data.set_eye_and_subsystem(index=subsystem_idx)
-                shape_cov_calc = EyeShapeCovariance(derivative_data)
-                shape_cov_calc.set_list_of_gaze_angles(calib_list_deg)
-
-                # The optimization data consists of eye shape, eye pose, and
-                # lifting parameters. We care only about the shape components.
-                # But we care about all the data: leds, camera extrinsics,
-                # camera intrinsics, glints, pupil points, and limbus points.
-                d_optim_d_data = shape_cov_calc.compute_d_optim_d_data()
-                d_optim_d_data_indices = \
-                    shape_cov_calc.compute_d_optim_d_data_indices()
-
-                d_shape_d_data_scene = \
-                    d_shape_d_data_scene + \
-                    [d_optim_d_data[:num_shape_params, :], ]
-
-                d_shape_d_data_scene_indices = \
-                    d_shape_d_data_scene_indices + [d_optim_d_data_indices, ]
-
-                d_pose_d_data_subsystem = []
-                d_pose_d_data_subsystem_indices = []
-                d_pupil_center_d_pose_and_dist_subsystem = []
-                for pose_deg in pose_list_deg:
-                    derivative_data.rotate_eye(pose_deg)
-
-                    pose_cov_calc = EyePoseCovariance(derivative_data)
-
-                    d_optim_d_data = pose_cov_calc.compute_d_optim_d_data()
-                    d_optim_d_data_indices = \
-                        pose_cov_calc.compute_d_optim_d_data_indices()
-
-                    d_pose_d_data_subsystem = \
-                        d_pose_d_data_subsystem + \
-                        [d_optim_d_data[:num_pose_params, :], ]
-
-                    d_pose_d_data_subsystem_indices = \
-                        d_pose_d_data_subsystem_indices + \
-                        [d_optim_d_data_indices, ]
-
-                    # Pupil center x is given by
-                    #
-                    # x = n * dist + c,
-                    #
-                    # where n is the unit gaze direction, dist is the distance
-                    # between the pupil center and the rotation center, and c
-                    # is the rotation center. Moreover,
-                    #
-                    # n = R_x(vert. angle) * R_y(horiz. angle).
-                    #
-                    # Therefore,
-                    #
-                    # d_pupil_center_d_pose_d_(angles, c, dist) =
-                    #   (d_n_d_angles * dist, eye(3), n)
-
-                    # TODO: n and derivative_data.eye_pose_parameters.angles_deg should be on GPU if device is GPU.
-                    # However, because they are both derived from the scene, which is on CPU, we likely need to move the entire scene to GPU
-                    # to make sure we don't break the computation graph
-                    eye = derivative_data.eye
-                    n = eye.get_gaze_direction_inParent()
-                    d_n_d_angles = \
-                        core.compute_auto_jacobian_from_tensors(
-                            n, derivative_data.eye_pose_parameters.angles_deg
-                        )
-
-
-                    dist = eye.distance_from_rotation_center_to_pupil_plane
-                    d_pupil_d_pose_and_dist_ = \
-                        torch.hstack(
-                            (d_n_d_angles * dist, torch.eye(3), n.view(3, 1))
-                        )
-
-                    d_pupil_center_d_pose_and_dist_subsystem = \
-                        d_pupil_center_d_pose_and_dist_subsystem + \
-                        [d_pupil_d_pose_and_dist_, ]
-
-                    derivative_data.unrotate_eye(pose_deg)
-
-                    yield counter
-                    counter += 1
-
-                d_pose_d_data_scene = \
-                    d_pose_d_data_scene + [d_pose_d_data_subsystem, ]
-                d_pose_d_data_scene_indices = \
-                    d_pose_d_data_scene_indices + \
-                    [d_pose_d_data_subsystem_indices, ]
-                d_pupil_center_d_pose_and_dist_scene = \
-                    d_pupil_center_d_pose_and_dist_scene + \
-                    [d_pupil_center_d_pose_and_dist_subsystem, ]
-
-            d_shape_d_data = d_shape_d_data + [d_shape_d_data_scene, ]
-            d_shape_d_data_indices = \
-                d_shape_d_data_indices + [d_shape_d_data_scene_indices, ]
-
-            d_pose_d_data = d_pose_d_data + [d_pose_d_data_scene, ]
-            d_pose_d_data_indices = \
-                d_pose_d_data_indices + [d_pose_d_data_scene_indices, ]
-
-            d_pupil_center_d_pose_and_dist = \
-                d_pupil_center_d_pose_and_dist + \
-                [d_pupil_center_d_pose_and_dist_scene, ]
-
-        return \
-            d_shape_d_data, \
-            d_shape_d_data_indices, \
-            d_pose_d_data, \
-            d_pose_d_data_indices, \
-            d_pupil_center_d_pose_and_dist
-
-=======
-    def generate_data_for_visibility_analysis(self, gaze_grid=[5, 4]):
-        """generate_data_for_visibility_analysis.
-
-        Generate data for visibility analysis.
-
-        Args:
-            gaze_grid (list, optional): size of gaze direction grid on which to
-            sample the gaze directions. First element is the number of
-            horizontal samples, second element is the number of vertical
-            samples. Defaults to [5, 4].
-        """
-
-        # We want to collect data about LED visibility, working distance, eye
-        # clipping, gaze direction, eye relief.
-
-        #######################################################################
-        # Device-only data
-        header_subsystem = ["Subsystem", ]
-        header_grid_angle = ["Horiz. angle", "Vert. angle"]
-        # This assumes that the subsystems have the same number of LEDs.
-        num_leds = self.scene.device.subsystems[0].led_set.num
-        header_LEDs = ["LED {:02d}".format(i) for i in range(1, num_leds + 1)]
-
-        #######################################################################
-        # Device + user data.
-        header_camera_center_in_pupil = \
-            [
-                "Camera center in pupil {:s}".format(ax)
-                for ax in ["x", "y", "z"]
-            ]
-        header_delta_eye_relief = ["Delta eye relief", ]
-        header_scene_index = ["Scene index", ]
-
-        #######################################################################
-        # User-only data.
-        header_gaze_direction = \
-            ["Gaze {:s}".format(ax) for ax in ["x", "y", "z"]]
-        header_IPD = ["IPD", ]
-
-        #######################################################################
-        # Putting it all together
-        header = \
-            header_subsystem + \
-            header_grid_angle + \
-            header_LEDs + \
-            header_camera_center_in_pupil + \
-            header_delta_eye_relief + \
-            header_scene_index + \
-            header_gaze_direction + \
-            header_IPD
-
-        num_subsystems = len(self.scene.device.subsystems)
-        data = []
-        for scene_index, et_scene in enumerate(self.generate_samples()):
-            for subsystem_index in range(num_subsystems):
-                ###############################################################
-                # Device-only data.
-                # Subsystem data.
-                row_subsystem = [subsystem_index, ]
-
-                # Grid angle data.
-                if gaze_grid[0] != 1 or gaze_grid[1] != 1:
-                    fov_range_deg = self.scene.device.display_fov / 2
-                    h_fov_range_deg = \
-                        torch.linspace(
-                            -fov_range_deg[0], fov_range_deg[0], gaze_grid[0]
-                        )
-                    v_fov_range_deg = \
-                        torch.linspace(
-                            -fov_range_deg[1], fov_range_deg[1], gaze_grid[1]
-                        )
-                    rotate = True
-                else:
-                    h_fov_range_deg = torch.zeros(1)
-                    v_fov_range_deg = torch.zeros(1)
-                    rotate = False
-
-                subsystem = et_scene.device.subsystems[subsystem_index]
-
-                camera_index = 0  # In the future, we may have stereo.
-                camera = subsystem.cameras[camera_index]
-
-                eye = et_scene.user.eyes[subsystem_index]
-
-                for hi in range(gaze_grid[0]):
-                    for vi in range(gaze_grid[1]):
-                        # Rotate the eye if required.
-                        if rotate:
-                            angles_deg = \
-                                torch.stack(
-                                    (h_fov_range_deg[hi], v_fov_range_deg[vi])
-                                )
-                            eye.rotate_from_gaze_angles_inParent(angles_deg)
-                        else:
-                            angles_deg = torch.zeros(2)
-
-                        row_grid_angle = \
-                            [*angles_deg.clone().detach().numpy()]
-
-                        #######################################################
-                        # Device plus user data.
-                        # Scene (device + user) index.
-
-                        # LED-visibility data.
-                        glints_inCamera = \
-                            et_scene.generate_glints_inOther(
-                                other_node=camera,
-                                subsystem_index=subsystem_index,
-                                camera_index=camera_index
-                            )
-
-                        row_LEDs = \
-                            [int(g is not None) for g in glints_inCamera]
-
-                        # Camera center in pupil.
-                        transform_toPupil_fromCamera = \
-                            camera.get_transform_toOther_fromSelf(eye.pupil)
-                        optical_center_in_pupil = \
-                            transform_toPupil_fromCamera.transform(
-                                torch.zeros(3)
-                            )
-                        row_camera_center_in_pupil = \
-                            [*optical_center_in_pupil.clone().detach().numpy()]
-
-                        # Eye-relief data.
-                        eye_relief_plane = subsystem.eye_relief_plane
-                        cornea_apex_inPlane = \
-                            eye.get_cornea_apex_inOther(eye_relief_plane)
-
-                        delta_eye_relief = \
-                            -1 * eye_relief_plane.\
-                            compute_signed_distance_to_point_inPlane(
-                                cornea_apex_inPlane
-                            ).clone().detach().numpy()
-
-                        row_delta_eye_relief = [delta_eye_relief, ]
-
-                        # Keeping track of the samples.
-                        row_scene_index = [scene_index, ]
-
-                        #######################################################
-                        # User-only data.
-                        # Gaze-direction data.
-                        gaze_direction_inScene = \
-                            eye.get_gaze_direction_inOther(et_scene)
-                        row_gaze_direction = \
-                            [*gaze_direction_inScene.clone().detach().numpy()]
-
-                        # IPD data.
-                        IPD_data = et_scene.user.compute_IPD()
-                        row_IPD = [IPD_data.clone().detach().numpy(), ]
-
-                        #######################################################
-                        # Putting it all together.
-                        row = \
-                            row_subsystem + \
-                            row_grid_angle + \
-                            row_LEDs + \
-                            row_camera_center_in_pupil + \
-                            row_delta_eye_relief + \
-                            row_scene_index + \
-                            row_gaze_direction + \
-                            row_IPD
-
-                        data = data + [row, ]
-
-                        if rotate:
-                            eye.unrotate_from_gaze_angles_inParent(angles_deg)
-
-        return pandas.DataFrame(data, columns=header)
-
-    def generate_data_for_iris_analysis(self, num_angles=10, num_radii=10):
-        """generate_data_for_iris_analysis.
-
-        Generate data with area of visible iris in mm, and area of projected
-        iris in camera in pixels, as well as percentage of iris that is
-        visible. The data is for nominal gaze direction only, as this is a very
-        expensive computation.
-
-        Args:
-            num_angles (int, optional): number of angles to be sampled around
-            the iris. Defaults to 10.
-
-            num_radii (int, optional): number of radii to be sample for each
-            angle. Defaults to 10.
-
-        Returns:
-            pandas.DataFrame: pandas data frame with columns corresponding to
-            scene subsystem, percentage of iris visible, area of visible iris
-            in mm^2, and area of the projection of the visible iris in the
-            camera, in pixels^2.
-        """
-
-        header = [
-            "Subsystem",
-            "Percentage visible",
-            "Area in iris [mm^2]",
-            "Area in image [pix^2]"
-        ]
-
-        # Parameters to compute area element
-        d_theta = torch.tensor(2 * torch.pi / num_angles, requires_grad=True)
-
-        num_subsystems = len(self.scene.device.subsystems)
-        data = []
-        for et_scene in self.generate_samples():
-            for subsystem_index in range(num_subsystems):
-                camera = et_scene.device.subsystems[subsystem_index].cameras[0]
-                eye = et_scene.user.eyes[subsystem_index]
-                cornea = eye.cornea
-                limbus = eye.limbus
-
-                ###############################################################
-                # Sample iris in polar coordinates.
-                optical_center_inCornea = \
-                    camera.get_optical_center_inOther(cornea)
-                transform_toCornea_fromLimbus = \
-                    limbus.get_transform_toOther_fromSelf(cornea)
-
-                d_r = limbus.radius / num_radii
-                # TODO: This is ugly! We need to create a function T0() that
-                # generates the detached value of the zero tensor.
-                area_total_mm = core.T0.clone().detach()
-                area_mm = core.T0.clone().detach()
-                area_pix = core.T0.clone().detach()
-                for i in range(num_angles):
-                    theta = i * d_theta
-                    for j in range(num_radii):
-                        r = j * d_r
-                        x = r * torch.cos(theta)
-                        y = r * torch.sin(theta)
-                        point_in2DIris = torch.hstack((x, y))
-
-                        point_in3DIris = \
-                            torch.hstack((point_in2DIris, core.T0))
-                        iris_point_inCornea = \
-                            transform_toCornea_fromLimbus.transform(
-                                point_in3DIris
-                            )
-
-                        # Make sure point is inside cornea.
-                        if cornea.compute_algebraic_distance_inEllipsoid(
-                            iris_point_inCornea
-                        ) >= 0:
-                            continue
-
-                        d_x_d_y = r * d_r * d_theta
-                        area_total_mm += d_x_d_y
-
-                        refraction_point_inCornea = \
-                            cornea.compute_refraction_point_inEllipsoid(
-                                optical_center_inCornea,
-                                iris_point_inCornea,
-                                eta_at_destination=cornea.refractive_index
-                            )
-                        if refraction_point_inCornea is None:
-                            continue
-
-                        # Check occlusion by device occluder, if one is
-                        # present.
-                        unit_list_refraction_point_inCornea = \
-                            et_scene.device.subsystems[
-                                subsystem_index
-                            ].apply_occluder_inOther(
-                                cornea,
-                                [refraction_point_inCornea, ],  # list
-                                reference_point_inOther=optical_center_inCornea
-                            )
-                        # Input is list of points, and so is output.
-                        refraction_point_inCornea = \
-                            unit_list_refraction_point_inCornea[0]
-
-                        if refraction_point_inCornea is not None:
-                            area_mm += d_x_d_y
-
-                            refraction_point_inPixels = \
-                                camera.project_toPixels_fromOther(
-                                    refraction_point_inCornea, cornea
-                                )
-
-                            d_inPixels_d_in2DIris = \
-                                core.compute_auto_jacobian_from_tensors(
-                                    refraction_point_inPixels, point_in2DIris
-                                )
-
-                            area_pix += \
-                                d_x_d_y * \
-                                torch.abs(
-                                    torch.linalg.det(d_inPixels_d_in2DIris)
-                                )
-
-                percentage = (100 * area_mm / area_total_mm).item()
-                data = \
-                    data + \
-                    [
-                        [
-                            subsystem_index,
-                            percentage,
-                            area_mm.item(),
-                            area_pix.item()
-                        ]
-                    ]
-
-        return pandas.DataFrame(data, columns=header)
-
->>>>>>> 33b9a0e1
+"""scene_sampler.py
+
+Class for sampling eye-tracking scenes.
+"""
+
+
+__author__ = "Paulo R. S. Mendonca (padossa@microsoft.com)"
+
+
+import json
+import seet.core as core
+import seet.scene as scene
+from seet.sampler import sampler_configs, sampler_utils
+from seet.sampler import user_sampler, device_sampler
+import numpy
+import os
+import pandas
+import random
+import torch
+
+CPU_DEVICE_NAME = "cpu"
+
+
+class SceneSampler:
+    """
+    Class for sampling a eye-tracking scene. A scene consists of a user and
+    a device, which are sampled independently with respect to their parameters.
+    In addition, the scene sampler samples the relative position of the user
+    and the device.
+    """
+
+    def __init__(
+        self,
+        et_scene=None,
+        num_samples=None,
+        parameter_file_name=os.path.join(
+            sampler_configs.SAMPLER_DIR,
+            r"default_sampler/default_scene_sampler.json"
+        ),
+        requires_grad=False
+    ):
+        """
+        Create a scene sampler. Sampling is performed by independently
+        perturbing the parameters of the scene's user and device, and also
+        perturbing the relative placement of both.
+
+        Args:
+            et_scene (SceneMode, optional): canonical scene; the mode of the
+            scene distribution. It may be overwritten by the contents of the
+            parameter file. Defaults to the default scene.
+
+            num_samples (int, optional): number of samples to be generated. It
+            may be overwritten by the contents of the parameter file. Defaults
+            to 100.
+
+            parameter_file_name (str or dict, optional): If a str, this is the
+            name of a json file with parameters for user sampling. If a
+            dictionary, the keys and values are the parameters for user
+            sampling. Defaults to os.path.join( sampler_configs.SAMPLER_DIR,
+            r"default_sampler/default_scene_sampler.json" ).
+
+            requires_grad (bool, optional): whether the parameters of the
+            samples scenes are differentiable. Defaults to False.
+        """
+
+        with core.Node.open(parameter_file_name) as parameter_file_stream:
+            self.sampler_parameters = json.load(parameter_file_stream)
+
+        if et_scene is None:
+            scene_parameters = \
+                self.sampler_parameters.get("scene parameters", None)
+            if scene_parameters is None:
+                self.scene = scene.SceneModel(requires_grad=requires_grad)
+            else:
+                path = scene_parameters.get("path", None)
+                if path is None:
+                    path = scene.scene_configs.SCENE_DIR
+                scene_file_name = \
+                    os.path.join(
+                        path, scene_parameters["parameter file"]
+                    )
+                self.scene = \
+                    scene.SceneModel(
+                        parameter_file_name=scene_file_name,
+                        requires_grad=requires_grad
+                    )
+        else:
+            self.scene = et_scene
+
+        self.num_samples = \
+            self.sampler_parameters.get("num samples", num_samples) \
+            if num_samples is None else num_samples
+
+        self.reset_sampler()
+
+    def reset_sampler(self):
+        """reset_sampler.
+
+        Reset the sampler so that it can again generate samples. When the
+        methods generate_data_for_visibility_analysis and
+        generate_data_for_iris_analysis are called, the samples are exhausted,
+        so the reset_sampler method must be called before the data-generation
+        methods can be called again.
+        """
+
+        seed = self.sampler_parameters.get("seed")
+        if seed is not None:
+            numpy.random.seed(seed)
+            random.seed(seed)
+            torch.manual_seed(seed)
+
+        self._set_device_sampler()
+        self._set_user_sampler()
+
+    def _set_device_sampler(self):
+        """_set_device_sampler.
+
+        Set a sampler for the device and for the fit transformations the
+        device will undergo.
+        """
+
+        device_sampling_parameters = \
+            self.sampler_parameters["device sampling parameters"]
+
+        path = device_sampling_parameters.get("path", None)
+        if path is None:
+            path = sampler_configs.SAMPLER_DIR
+        parameter_file_name = device_sampling_parameters["parameter file"]
+        if isinstance(parameter_file_name, str):
+            parameter_file_name = os.path.join(path, parameter_file_name)
+
+        if device_sampling_parameters.get("apply", False):
+            self.device_sampler = \
+                device_sampler.DeviceSampler(
+                    self.scene.device,
+                    self.num_samples,
+                    parameter_file_name=parameter_file_name
+                )
+        else:
+            self.device_sampler = None
+
+        device_fit_sampling_parameters = \
+            self.sampler_parameters["device fit perturbation parameters"]
+
+        self.device_rotation_sampler = \
+            sampler_utils.Sampler.read_SE3_parameters(
+                device_fit_sampling_parameters,
+                "device rotational perturbation"
+            )
+        self.device_translation_sampler = \
+            sampler_utils.Sampler.read_SE3_parameters(
+                device_fit_sampling_parameters,
+                "device translational perturbation"
+            )
+
+    def _set_user_sampler(self):
+        """_set_user_sampler.
+
+        Set a sampler for users.
+        """
+
+        user_sampling_parameters = \
+            self.sampler_parameters["user sampling parameters"]
+
+        path = user_sampling_parameters.get("path", None)
+        if path is None:
+            path = sampler_configs.SAMPLER_DIR
+        parameter_file_name = user_sampling_parameters["parameter file"]
+        if isinstance(parameter_file_name, str):
+            parameter_file_name = os.path.join(path, parameter_file_name)
+
+        if user_sampling_parameters.get("apply", False):
+            self.user_sampler = \
+                user_sampler.UserSampler(
+                    self.scene.user,
+                    self.num_samples,
+                    parameter_file_name=parameter_file_name
+                )
+        else:
+            self.user_sampler = None
+
+    def generate_samples(self):
+        """Generate samples of a scene.
+
+        Yields:
+            SceneModel: sampled scene.
+        """
+
+        # Sample device.
+        if self.device_sampler is None:
+            device_generator = \
+                (self.scene.device for _ in range(self.num_samples))
+        else:
+            device_generator = self.device_sampler.generate_samples()
+
+        # Sample user.
+        if self.user_sampler is None:
+            user_generator = \
+                (self.scene.user for _ in range(self.num_samples))
+        else:
+            user_generator = self.user_sampler.generate_samples()
+
+        # Combine each device and user sample to generate a sample scene.
+        for device, user in zip(device_generator, user_generator):
+            # TODO (Task 39831677): This is very wasteful, we should create
+            # some factory methods to create scenes from user and devices
+            # rather than from configuration files. Moreover, the replacement
+            # of the device and user in the original scene breaks their
+            # connection. For example, subsystems of a device have a
+            # eye_relief_plane that depends on the corresponding user's eye.
+            # This connection needs to be reestablished by explicitly calling #
+            # scene._compute_relief_plane()
+            scene = self.scene.branchcopy(self.scene)
+
+            # Replace the user and the device in the scene with new ones.
+            transform_toScene_fromDevice = \
+                scene.device.transform_toParent_fromSelf
+            scene.add_child(
+                device, transform_toSelf_fromChild=transform_toScene_fromDevice
+            )
+            scene.remove_child(scene.device)
+            scene.device = device
+
+            transform_toScene_fromUser = scene.user.transform_toParent_fromSelf
+            scene.add_child(
+                user, transform_toSelf_fromChild=transform_toScene_fromUser
+            )
+            scene.remove_child(scene.user)
+            scene.user = user
+
+            # Device and user have already been sampled, but the device fit has
+            # not. The rotation is provided in the scene coordinate system.
+            if len(self.device_rotation_sampler) > 0:
+                angle_axis_deg = \
+                    [
+                        self.device_rotation_sampler[i].generate_sample()
+                        for i in range(3)
+                    ]
+
+                angle_axis_rad = core.deg_to_rad(torch.tensor(angle_axis_deg))
+                rotation_matrix_toScene_fromScene = \
+                    core.rotation_matrix(angle_axis_rad)
+                transform_toScene_fromScene = \
+                    core.groups.SO3(rotation_matrix_toScene_fromScene)
+
+                apply = True
+            else:
+                transform_toScene_fromScene = core.groups.SE3.create_identity()
+
+                apply = False
+
+            if len(self.device_translation_sampler) > 0:
+                # The device translation is provided in in the coordinate
+                # system of the user's left eye at nominal gaze direction.
+                translation = \
+                    [
+                        self.device_translation_sampler[i].generate_sample()
+                        for i in range(3)
+                    ]
+
+                # We need to convert it to the scene coordinate system.
+                translation_toEye_fromEye = \
+                    core.groups.SE3(torch.tensor(translation))
+                translation_toScene_fromEye = \
+                    user.eyes[0].get_transform_toOther_fromSelf(self.scene)
+                translation_toScene_fromScene = \
+                    core.groups.SE3.compose_transforms(
+                        translation_toScene_fromEye,
+                        core.groups.SE3.compose_transforms(
+                            translation_toEye_fromEye,
+                            translation_toScene_fromEye.create_inverse()
+                        )
+                    )
+
+                transform_toScene_fromScene = \
+                    core.groups.SE3.compose_transforms(
+                        translation_toScene_fromScene,
+                        transform_toScene_fromScene
+                    )
+
+                apply = True
+
+            if apply:
+                # Perturb the device fit. We want to update the pose of the
+                # device by applying update_transform_toParent_fromSelf where
+                # parent is the scene and self is the device. We have:
+                #
+                # update_transform_toScene_fromDevice = \
+                #   transform_toScene_fromScene *
+                #   transform_toScene_fromDevice
+                scene.device.update_transform_toParent_fromSelf(
+                    transform_toScene_fromScene
+                )
+
+            # This is tricky. Since the device and user were added to the scene
+            # in a clunky way, we need to explicitly call the computation of
+            # the eye relief plane.
+            scene._compute_relief_plane()
+
+            yield scene
+
+            root = scene.get_root()
+            del root
+
+    def generate_data_for_visibility_analysis(self, gaze_grid=[5, 4]):
+        """generate_data_for_visibility_analysis.
+
+        Generate data for visibility analysis.
+
+        Args:
+            gaze_grid (list, optional): size of gaze direction grid on which to
+            sample the gaze directions. First element is the number of
+            horizontal samples, second element is the number of vertical
+            samples. Defaults to [5, 4].
+        """
+
+        # We want to collect data about LED visibility, working distance, eye
+        # clipping, gaze direction, eye relief.
+
+        #######################################################################
+        # Device-only data
+        header_subsystem = ["Subsystem", ]
+        header_grid_angle = ["Horiz. angle", "Vert. angle"]
+        # This assumes that the subsystems have the same number of LEDs.
+        num_leds = self.scene.device.subsystems[0].led_set.num
+        header_LEDs = ["LED {:02d}".format(i) for i in range(1, num_leds + 1)]
+
+        #######################################################################
+        # Device + user data.
+        header_camera_center_in_pupil = \
+            [
+                "Camera center in pupil {:s}".format(ax)
+                for ax in ["x", "y", "z"]
+            ]
+        header_delta_eye_relief = ["Delta eye relief", ]
+        header_scene_index = ["Scene index", ]
+
+        #######################################################################
+        # User-only data.
+        header_gaze_direction = \
+            ["Gaze {:s}".format(ax) for ax in ["x", "y", "z"]]
+        header_IPD = ["IPD", ]
+
+        #######################################################################
+        # Putting it all together
+        header = \
+            header_subsystem + \
+            header_grid_angle + \
+            header_LEDs + \
+            header_camera_center_in_pupil + \
+            header_delta_eye_relief + \
+            header_scene_index + \
+            header_gaze_direction + \
+            header_IPD
+
+        num_subsystems = len(self.scene.device.subsystems)
+        data = []
+        for scene_index, et_scene in enumerate(self.generate_samples()):
+            for subsystem_index in range(num_subsystems):
+                ###############################################################
+                # Device-only data.
+                # Subsystem data.
+                row_subsystem = [subsystem_index, ]
+
+                # Grid angle data.
+                if gaze_grid[0] != 1 or gaze_grid[1] != 1:
+                    fov_range_deg = self.scene.device.display_fov / 2
+                    h_fov_range_deg = \
+                        torch.linspace(
+                            -fov_range_deg[0], fov_range_deg[0], gaze_grid[0]
+                        )
+                    v_fov_range_deg = \
+                        torch.linspace(
+                            -fov_range_deg[1], fov_range_deg[1], gaze_grid[1]
+                        )
+                    rotate = True
+                else:
+                    h_fov_range_deg = torch.zeros(1)
+                    v_fov_range_deg = torch.zeros(1)
+                    rotate = False
+
+                subsystem = et_scene.device.subsystems[subsystem_index]
+
+                camera_index = 0  # In the future, we may have stereo.
+                camera = subsystem.cameras[camera_index]
+
+                eye = et_scene.user.eyes[subsystem_index]
+
+                for hi in range(gaze_grid[0]):
+                    for vi in range(gaze_grid[1]):
+                        # Rotate the eye if required.
+                        if rotate:
+                            angles_deg = \
+                                torch.stack(
+                                    (h_fov_range_deg[hi], v_fov_range_deg[vi])
+                                )
+                            eye.rotate_from_gaze_angles_inParent(angles_deg)
+                        else:
+                            angles_deg = torch.zeros(2)
+
+                        row_grid_angle = \
+                            [*angles_deg.clone().detach().numpy()]
+
+                        #######################################################
+                        # Device plus user data.
+                        # Scene (device + user) index.
+
+                        # LED-visibility data.
+                        glints_inCamera = \
+                            et_scene.generate_glints_inOther(
+                                other_node=camera,
+                                subsystem_index=subsystem_index,
+                                camera_index=camera_index
+                            )
+
+                        row_LEDs = \
+                            [int(g is not None) for g in glints_inCamera]
+
+                        # Camera center in pupil.
+                        transform_toPupil_fromCamera = \
+                            camera.get_transform_toOther_fromSelf(eye.pupil)
+                        optical_center_in_pupil = \
+                            transform_toPupil_fromCamera.transform(
+                                torch.zeros(3)
+                            )
+                        row_camera_center_in_pupil = \
+                            [*optical_center_in_pupil.clone().detach().numpy()]
+
+                        # Eye-relief data.
+                        eye_relief_plane = subsystem.eye_relief_plane
+                        cornea_apex_inPlane = \
+                            eye.get_cornea_apex_inOther(eye_relief_plane)
+
+                        delta_eye_relief = \
+                            -1 * eye_relief_plane.\
+                            compute_signed_distance_to_point_inPlane(
+                                cornea_apex_inPlane
+                            ).clone().detach().numpy()
+
+                        row_delta_eye_relief = [delta_eye_relief, ]
+
+                        # Keeping track of the samples.
+                        row_scene_index = [scene_index, ]
+
+                        #######################################################
+                        # User-only data.
+                        # Gaze-direction data.
+                        gaze_direction_inScene = \
+                            eye.get_gaze_direction_inOther(et_scene)
+                        row_gaze_direction = \
+                            [*gaze_direction_inScene.clone().detach().numpy()]
+
+                        # IPD data.
+                        IPD_data = et_scene.user.compute_IPD()
+                        row_IPD = [IPD_data.clone().detach().numpy(), ]
+
+                        #######################################################
+                        # Putting it all together.
+                        row = \
+                            row_subsystem + \
+                            row_grid_angle + \
+                            row_LEDs + \
+                            row_camera_center_in_pupil + \
+                            row_delta_eye_relief + \
+                            row_scene_index + \
+                            row_gaze_direction + \
+                            row_IPD
+
+                        data = data + [row, ]
+
+                        if rotate:
+                            eye.unrotate_from_gaze_angles_inParent(angles_deg)
+
+        return pandas.DataFrame(data, columns=header)
+
+    def generate_data_for_iris_analysis(self, num_angles=10, num_radii=10):
+        """generate_data_for_iris_analysis.
+
+        Generate data with area of visible iris in mm, and area of projected
+        iris in camera in pixels, as well as percentage of iris that is
+        visible. The data is for nominal gaze direction only, as this is a very
+        expensive computation.
+
+        Args:
+            num_angles (int, optional): number of angles to be sampled around
+            the iris. Defaults to 10.
+
+            num_radii (int, optional): number of radii to be sample for each
+            angle. Defaults to 10.
+
+        Returns:
+            pandas.DataFrame: pandas data frame with columns corresponding to
+            scene subsystem, percentage of iris visible, area of visible iris
+            in mm^2, and area of the projection of the visible iris in the
+            camera, in pixels^2.
+        """
+
+        header = [
+            "Subsystem",
+            "Percentage visible",
+            "Area in iris [mm^2]",
+            "Area in image [pix^2]"
+        ]
+
+        # Parameters to compute area element
+        d_theta = torch.tensor(2 * torch.pi / num_angles, requires_grad=True)
+
+        num_subsystems = len(self.scene.device.subsystems)
+        data = []
+        for et_scene in self.generate_samples():
+            for subsystem_index in range(num_subsystems):
+                camera = et_scene.device.subsystems[subsystem_index].cameras[0]
+                eye = et_scene.user.eyes[subsystem_index]
+                cornea = eye.cornea
+                limbus = eye.limbus
+
+                ###############################################################
+                # Sample iris in polar coordinates.
+                optical_center_inCornea = \
+                    camera.get_optical_center_inOther(cornea)
+                transform_toCornea_fromLimbus = \
+                    limbus.get_transform_toOther_fromSelf(cornea)
+
+                d_r = limbus.radius / num_radii
+                # TODO: This is ugly! We need to create a function T0() that
+                # generates the detached value of the zero tensor.
+                area_total_mm = core.T0.clone().detach()
+                area_mm = core.T0.clone().detach()
+                area_pix = core.T0.clone().detach()
+                for i in range(num_angles):
+                    theta = i * d_theta
+                    for j in range(num_radii):
+                        r = j * d_r
+                        x = r * torch.cos(theta)
+                        y = r * torch.sin(theta)
+                        point_in2DIris = torch.hstack((x, y))
+
+                        point_in3DIris = \
+                            torch.hstack((point_in2DIris, core.T0))
+                        iris_point_inCornea = \
+                            transform_toCornea_fromLimbus.transform(
+                                point_in3DIris
+                            )
+
+                        # Make sure point is inside cornea.
+                        if cornea.compute_algebraic_distance_inEllipsoid(
+                            iris_point_inCornea
+                        ) >= 0:
+                            continue
+
+                        d_x_d_y = r * d_r * d_theta
+                        area_total_mm += d_x_d_y
+
+                        refraction_point_inCornea = \
+                            cornea.compute_refraction_point_inEllipsoid(
+                                optical_center_inCornea,
+                                iris_point_inCornea,
+                                eta_at_destination=cornea.refractive_index
+                            )
+                        if refraction_point_inCornea is None:
+                            continue
+
+                        # Check occlusion by device occluder, if one is
+                        # present.
+                        unit_list_refraction_point_inCornea = \
+                            et_scene.device.subsystems[
+                                subsystem_index
+                            ].apply_occluder_inOther(
+                                cornea,
+                                [refraction_point_inCornea, ],  # list
+                                reference_point_inOther=optical_center_inCornea
+                            )
+                        # Input is list of points, and so is output.
+                        refraction_point_inCornea = \
+                            unit_list_refraction_point_inCornea[0]
+
+                        if refraction_point_inCornea is not None:
+                            area_mm += d_x_d_y
+
+                            refraction_point_inPixels = \
+                                camera.project_toPixels_fromOther(
+                                    refraction_point_inCornea, cornea
+                                )
+
+                            d_inPixels_d_in2DIris = \
+                                core.compute_auto_jacobian_from_tensors(
+                                    refraction_point_inPixels, point_in2DIris
+                                )
+
+                            area_pix += \
+                                d_x_d_y * \
+                                torch.abs(
+                                    torch.linalg.det(d_inPixels_d_in2DIris)
+                                )
+
+                percentage = (100 * area_mm / area_total_mm).item()
+                data = \
+                    data + \
+                    [
+                        [
+                            subsystem_index,
+                            percentage,
+                            area_mm.item(),
+                            area_pix.item()
+                        ]
+                    ]
+
+        return pandas.DataFrame(data, columns=header)